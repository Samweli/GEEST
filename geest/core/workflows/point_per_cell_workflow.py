from qgis.core import (
    QgsMessageLog,
    Qgis,
    QgsFeedback,
    QgsVectorLayer,
    QgsProcessingContext,
)
from .workflow_base import WorkflowBase
from geest.core import JsonTreeItem
from geest.core.algorithms import FeaturesPerCellProcessor


class PointPerCellWorkflow(WorkflowBase):
    """
    Concrete implementation of a 'Use Point per Cell' workflow.
    """

    def __init__(
        self, item: JsonTreeItem, feedback: QgsFeedback, context: QgsProcessingContext
    ):
        """
        Initialize the workflow with attributes and feedback.
        :param attributes: Item containing workflow parameters.
        :param feedback: QgsFeedback object for progress reporting and cancellation.
        :context: QgsProcessingContext object for processing. This can be used to pass objects to the thread. e.g. the QgsProject Instance
        """
        super().__init__(
            item, feedback, context
        )  # ⭐️ Item is a reference - whatever you change in this item will directly update the tree
        self.workflow_name = "Use Point per Cell"

    def do_execute(self):
        """
        Executes the workflow, reporting progress through the feedback object and checking for cancellation.
        """
<<<<<<< HEAD
        points_layer = QgsVectorLayer(
            self.attributes.get("Point per Cell Layer Source", "")
        )
=======

        QgsMessageLog.logMessage(
            f"Executing {self.workflow_name}", tag="Geest", level=Qgis.Info
        )
        QgsMessageLog.logMessage(
            "----------------------------------", tag="Geest", level=Qgis.Info
        )
        for item in self.attributes.items():
            QgsMessageLog.logMessage(
                f"{item[0]}: {item[1]}", tag="Geest", level=Qgis.Info
            )
        QgsMessageLog.logMessage(
            "----------------------------------", tag="Geest", level=Qgis.Info
        )

        layer_name = self.attributes.get("Point per Cell Shapefile", None)

        if not layer_name:
            QgsMessageLog.logMessage(
                "Invalid raster found in Point per Cell Shapefile, trying Point per Cell Layer Source.",
                tag="Geest",
                level=Qgis.Warning,
            )
            layer_name = self.attributes.get("Point per Cell Layer Source", None)
            if not layer_name:
                QgsMessageLog.logMessage(
                    "No points layer found in Point per Cell Layer Source.",
                    tag="Geest",
                    level=Qgis.Warning,
                )
            return False

        points_layer = QgsVectorLayer(layer_name, "Point per Cell Layer", "ogr")
>>>>>>> 2d4f217d
        processor = FeaturesPerCellProcessor(
            output_prefix=self.layer_id,
            features_layer=points_layer,
            gpkg_path=self.gpkg_path,
            workflow_directory=self.workflow_directory,
        )
        QgsMessageLog.logMessage(
            "Point per Cell Processor Created", tag="Geest", level=Qgis.Info
        )

        vrt_path = processor.process_areas()
        self.attributes["Indicator Result File"] = vrt_path
        self.attributes["Indicator Result"] = "Use Point per Cell Workflow Completed"
        return True<|MERGE_RESOLUTION|>--- conflicted
+++ resolved
@@ -33,26 +33,6 @@
         """
         Executes the workflow, reporting progress through the feedback object and checking for cancellation.
         """
-<<<<<<< HEAD
-        points_layer = QgsVectorLayer(
-            self.attributes.get("Point per Cell Layer Source", "")
-        )
-=======
-
-        QgsMessageLog.logMessage(
-            f"Executing {self.workflow_name}", tag="Geest", level=Qgis.Info
-        )
-        QgsMessageLog.logMessage(
-            "----------------------------------", tag="Geest", level=Qgis.Info
-        )
-        for item in self.attributes.items():
-            QgsMessageLog.logMessage(
-                f"{item[0]}: {item[1]}", tag="Geest", level=Qgis.Info
-            )
-        QgsMessageLog.logMessage(
-            "----------------------------------", tag="Geest", level=Qgis.Info
-        )
-
         layer_name = self.attributes.get("Point per Cell Shapefile", None)
 
         if not layer_name:
@@ -71,7 +51,7 @@
             return False
 
         points_layer = QgsVectorLayer(layer_name, "Point per Cell Layer", "ogr")
->>>>>>> 2d4f217d
+
         processor = FeaturesPerCellProcessor(
             output_prefix=self.layer_id,
             features_layer=points_layer,
