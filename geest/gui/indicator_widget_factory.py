from qgis.core import QgsMessageLog, Qgis
from .widgets.base_indicator_widget import BaseIndicatorWidget
from .widgets import IndexScoreRadioButton
from .widgets import DontUseRadioButton
from .widgets import MultiBufferDistancesWidget
<<<<<<< HEAD
from .widgets import PolygonWidget
=======
from .widgets import PolylineWidget
>>>>>>> dfeca203


class RadioButtonFactory:
    """
    Factory class for creating radio buttons based on key-value pairs.
    """

    @staticmethod
    def create_radio_button(
        key: str, value: int, attributes: dict
    ) -> BaseIndicatorWidget:
        """
        Factory method to create a radio button based on key-value pairs.
        """
        QgsMessageLog.logMessage(
            "Dialog widget factory called", tag="Geest", level=Qgis.Info
        )
        QgsMessageLog.logMessage(
            "----------------------------", tag="Geest", level=Qgis.Info
        )
        QgsMessageLog.logMessage(f"Key: {key}", tag="Geest", level=Qgis.Info)
        QgsMessageLog.logMessage(f"Value: {value}", tag="Geest", level=Qgis.Info)
        QgsMessageLog.logMessage(
            "----------------------------", tag="Geest", level=Qgis.Info
        )

        try:
            if key == "Layer Required" and value == 0:
                return DontUseRadioButton(label_text="Don't Use", attributes=attributes)
            if key == "Use Default Index Score" and value == 1:
                return IndexScoreRadioButton(label_text=key, attributes=attributes)
            if key == "Use Multi Buffer Point" and value == 1:
                return MultiBufferDistancesWidget(label_text=key, attributes=attributes)
<<<<<<< HEAD
            if key == "Use Poly per Cell" and value == 1:
                return PolygonWidget(label_text=key, attributes=attributes)
=======
            if key == "Use Polyline per Cell" and value == 1:
                return PolylineWidget(label_text=key, attributes=attributes)
>>>>>>> dfeca203
            else:
                QgsMessageLog.logMessage(
                    f"Factory did not match any widgets",
                    tag="Geest",
                    level=Qgis.Critical,
                )
                return None
        except Exception as e:
            QgsMessageLog.logMessage(f"Error in create_radio_button: {e}", "Geest")
            return None<|MERGE_RESOLUTION|>--- conflicted
+++ resolved
@@ -3,11 +3,8 @@
 from .widgets import IndexScoreRadioButton
 from .widgets import DontUseRadioButton
 from .widgets import MultiBufferDistancesWidget
-<<<<<<< HEAD
 from .widgets import PolygonWidget
-=======
 from .widgets import PolylineWidget
->>>>>>> dfeca203
 
 
 class RadioButtonFactory:
@@ -41,13 +38,10 @@
                 return IndexScoreRadioButton(label_text=key, attributes=attributes)
             if key == "Use Multi Buffer Point" and value == 1:
                 return MultiBufferDistancesWidget(label_text=key, attributes=attributes)
-<<<<<<< HEAD
             if key == "Use Poly per Cell" and value == 1:
                 return PolygonWidget(label_text=key, attributes=attributes)
-=======
             if key == "Use Polyline per Cell" and value == 1:
                 return PolylineWidget(label_text=key, attributes=attributes)
->>>>>>> dfeca203
             else:
                 QgsMessageLog.logMessage(
                     f"Factory did not match any widgets",
